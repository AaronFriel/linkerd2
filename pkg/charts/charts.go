--- conflicted
+++ resolved
@@ -22,20 +22,12 @@
 	Dir       string
 	Namespace string
 	RawValues []byte
-<<<<<<< HEAD
-	Files     []*chartutil.BufferedFile
+	Files     []*loader.BufferedFile
 	Fs        http.FileSystem
 }
 
-func (c *Chart) render(partialsFiles []*chartutil.BufferedFile) (bytes.Buffer, error) {
+func (c *Chart) render(partialsFiles []*loader.BufferedFile) (bytes.Buffer, error) {
 	if err := FilesReader(c.Fs, c.Dir+"/", c.Files); err != nil {
-=======
-	Files     []*loader.BufferedFile
-}
-
-func (c *Chart) render(partialsFiles []*loader.BufferedFile) (bytes.Buffer, error) {
-	if err := FilesReader(c.Dir+"/", c.Files); err != nil {
->>>>>>> e0c2f2b7
 		return bytes.Buffer{}, err
 	}
 
@@ -126,11 +118,7 @@
 }
 
 // ReadFile updates the buffered file with the data read from disk
-<<<<<<< HEAD
-func ReadFile(fs http.FileSystem, dir string, f *chartutil.BufferedFile) error {
-=======
-func ReadFile(dir string, f *loader.BufferedFile) error {
->>>>>>> e0c2f2b7
+func ReadFile(fs http.FileSystem, dir string, f *loader.BufferedFile) error {
 	filename := dir + f.Name
 	if dir == "" {
 		filename = filename[7:]
@@ -151,11 +139,7 @@
 }
 
 // FilesReader reads all the files from a directory
-<<<<<<< HEAD
-func FilesReader(fs http.FileSystem, dir string, files []*chartutil.BufferedFile) error {
-=======
-func FilesReader(dir string, files []*loader.BufferedFile) error {
->>>>>>> e0c2f2b7
+func FilesReader(fs http.FileSystem, dir string, files []*loader.BufferedFile) error {
 	for _, f := range files {
 		if err := ReadFile(fs, dir, f); err != nil {
 			return err
